--- conflicted
+++ resolved
@@ -73,7 +73,6 @@
 
 - `fftfpga` static library to link such as `-lfftfpga`
 - `fftfpga/fftfpga.h` header file
-<<<<<<< HEAD
 
 The sample programs given in the `example` directory are also compiled to binaries of their respective names, which makes use of the files given previously.
 
@@ -81,15 +80,6 @@
 
 FFTFPGA provides OpenCL designs that can be compiled for different options:
 
-=======
-
-The sample programs given in the `example` directory are also compiled to binaries of their respective names, which makes use of the files given previously.
-
-#### OpenCL Kernel Designs
-
-FFTFPGA provides OpenCL designs that can be compiled for different options:
-
->>>>>>> 38bef69e
 - Emulation
 
 ```bash
@@ -190,11 +180,8 @@
 
 1. CP2K: An electronic structure and molecular dynamics software package - Quickstep: Efficient and accurate electronic structure calculations: https://doi.org/10.1063/5.0007045
 
-<<<<<<< HEAD
-=======
 2. Efficient Ab-Initio Molecular Dynamic Simulations by Offloading Fast Fourier Transformations to FPGAs ([preprint](https://arxiv.org/abs/2006.08435))
 
->>>>>>> 38bef69e
 ## Contact
 
 - [Arjun Ramaswami](https://github.com/arjunramaswami)
